package client

import (
	"encoding/json"
	"fmt"

	"github.com/sensu/sensu-go/types"
)

// ListEntities fetches all entities from configured Sensu instance
func (client *RestClient) ListEntities() ([]types.Entity, error) {
	var entities []types.Entity

	res, err := client.R().Get("/entities")
	if err != nil {
		return entities, err
	}

	if res.StatusCode() >= 400 {
		return entities, fmt.Errorf("%v", res.String())
	}

	err = json.Unmarshal(res.Body(), &entities)
	return entities, err
}

// FetchEntity fetches all entities from configured Sensu instance
func (client *RestClient) FetchEntity(ID string) (types.Entity, error) {
	var entity types.Entity
	res, err := client.R().Get("/entities/" + ID)
	if err != nil {
		return entity, err
	}

	if res.StatusCode() >= 400 {
		return entity, fmt.Errorf("%v", res.String())
	}

<<<<<<< HEAD
	return
}

// DeleteEntity deletes given entitiy from the configured sensu instance
func (client *RestClient) DeleteEntity(entity *types.Entity) (err error) {
	_, err = client.R().Delete("/entities/" + entity.ID)
	return err
=======
	err = json.Unmarshal(res.Body(), &entity)
	return entity, err
>>>>>>> 7e8d1ffd
}<|MERGE_RESOLUTION|>--- conflicted
+++ resolved
@@ -36,16 +36,12 @@
 		return entity, fmt.Errorf("%v", res.String())
 	}
 
-<<<<<<< HEAD
-	return
+	err = json.Unmarshal(res.Body(), &entity)
+	return entity, err
 }
 
 // DeleteEntity deletes given entitiy from the configured sensu instance
 func (client *RestClient) DeleteEntity(entity *types.Entity) (err error) {
 	_, err = client.R().Delete("/entities/" + entity.ID)
 	return err
-=======
-	err = json.Unmarshal(res.Body(), &entity)
-	return entity, err
->>>>>>> 7e8d1ffd
 }