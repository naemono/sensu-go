package create

import (
	"bytes"
	"encoding/json"
	"encoding/xml"
	"errors"
	"fmt"
	"io"
	"io/ioutil"
	"net/http"
	"net/url"
	"os"
	"path/filepath"
	"regexp"
	"strings"

	"github.com/ghodss/yaml"
	"github.com/sensu/sensu-go/cli"
	"github.com/sensu/sensu-go/cli/client"
	"github.com/sensu/sensu-go/types"
	"github.com/spf13/cobra"
)

// CreateCommand creates generic Sensu resources.
func CreateCommand(cli *cli.SensuCli) *cobra.Command {
	cmd := &cobra.Command{
		Use:   "create [-r] [[-f URL] ... ]",
		Short: "create or replace resources from file or URL (path, file://, http[s]://), or STDIN otherwise.",
		RunE:  execute(cli),
	}

	_ = cmd.Flags().StringSliceP("file", "f", nil, "Files, directories, or URLs to create resources from")
	_ = cmd.Flags().BoolP("recursive", "r", false, "Follow subdirectories")

	return cmd
}

type httpDirectory struct {
	XMLName xml.Name `xml:"pre"`
	Files   []string `xml:"a"`
}

func processFile(cli *cli.SensuCli, input string, recurse bool) error {
	var tld = true
	return filepath.Walk(input, func(path string, info os.FileInfo, err error) error {
		if err != nil {
			return err
		}
		if !recurse && info.IsDir() && !tld {
			return filepath.SkipDir
		} else if info.IsDir() && tld || info.IsDir() && recurse {
			tld = false
			return nil
		}
		f, err := os.Open(path)
		if err != nil {
			return err
		}
		resources, err := ParseResources(f)
		if err != nil {
			return fmt.Errorf("in %s: %s", input, err)
		}
		if err := ValidateResources(resources, cli.Config.Namespace()); err != nil {
			return err
		}
		return PutResources(cli.Client, resources)
	})
}

func process(cli *cli.SensuCli, client *http.Client, input string, recurse bool) error {
	urly, err := url.Parse(input)
	if err != nil {
		return err
	}
	if urly.Scheme == "" || len(urly.Scheme) == 1 {
		// We are dealing with a file path
		return processFile(cli, input, recurse)
	}
	req, err := http.NewRequest("GET", urly.String(), nil)
	if err != nil {
		return err
	}
	resp, err := client.Do(req)
	if err != nil {
		return err
	}
	defer resp.Body.Close()
	if resp.StatusCode >= 400 {
		buf := new(bytes.Buffer)
		_, _ = io.Copy(buf, resp.Body)
		return errors.New(buf.String())
	}

	if strings.HasPrefix(resp.Header.Get("Content-Type"), "text/html") {
		// The server returned us a directory listing
		if !recurse {
			return errors.New("use -r to enable directory recursion")
		}
		dec := xml.NewDecoder(resp.Body)
		var dir httpDirectory
		if err := dec.Decode(&dir); err != nil {
			return err
		}
		for _, file := range dir.Files {
			if err := process(cli, client, filepath.Join(input, file), recurse); err != nil {
				return err
			}
		}
	}

	resources, err := ParseResources(resp.Body)
	if err != nil {
		return fmt.Errorf("in %s: %s", input, err)
	}
	if err := ValidateResources(resources, cli.Config.Namespace()); err != nil {
		return err
	}
	return PutResources(cli.Client, resources)
}

func execute(cli *cli.SensuCli) func(*cobra.Command, []string) error {
	return func(cmd *cobra.Command, args []string) error {
		if len(args) > 1 {
			_ = cmd.Help()
			return errors.New("invalid argument(s) received")
		}
		t := &http.Transport{}
		t.RegisterProtocol("file", http.NewFileTransport(http.Dir("/")))
		client := &http.Client{Transport: t}
		inputs, err := cmd.Flags().GetStringSlice("file")
		if err != nil {
			return err
		}
		if len(inputs) == 0 {
			return processStdin(cli, client)
		}
		recurse, err := cmd.Flags().GetBool("recursive")
		if err != nil {
			return err
		}
		for _, input := range inputs {
			if err := process(cli, client, input, recurse); err != nil {
				return err
			}
		}
		return nil
	}
}

func processStdin(cli *cli.SensuCli, client *http.Client) error {
	resources, err := ParseResources(os.Stdin)
	if err != nil {
		return fmt.Errorf("in stdin: %s", err)
	}
	if err := ValidateResources(resources, cli.Config.Namespace()); err != nil {
		return err
	}
	return PutResources(cli.Client, resources)
}

var jsonRe = regexp.MustCompile(`^(\s)*[\{\[]`)

// ParseResources is a rather heroic function that will parse any number of valid
// JSON or YAML resources. Since it attempts to be intelligent, it likely
// contains bugs.
//
// The general approach is:
// 1. detect if the stream is JSON by sniffing the first non-whitespace byte.
// 2. If the stream is JSON, goto 4.
// 3. If the stream is YAML, split it on '---' to support multiple yaml documents.
// 3. Convert the YAML to JSON document-by-document.
// 4. Unmarshal the JSON one resource at a time.
func ParseResources(in io.Reader) ([]*types.Wrapper, error) {
	var resources []*types.Wrapper
	b, err := ioutil.ReadAll(in)
	if err != nil {
		return nil, fmt.Errorf("error parsing resources: %s", err)
	}
	// Support concatenated yaml documents separated by '---'
	array := bytes.Split(b, []byte("\n---\n"))
	count := 0
	for _, b := range array {
		var jsonBytes []byte
		if jsonRe.Match(b) {
			// We are dealing with JSON data
			jsonBytes = b
		} else {
			// We are dealing with YAML data
			var err error
			jsonBytes, err = yaml.YAMLToJSON(b)
			if err != nil {
				return nil, fmt.Errorf("error parsing resources: %s", err)
			}
		}
		dec := json.NewDecoder(bytes.NewReader(jsonBytes))
		dec.DisallowUnknownFields()
		errCount := 0
		for dec.More() {
			var w types.Wrapper
			if rerr := dec.Decode(&w); rerr != nil {
				// Write out as many errors as possible before bailing,
				// but cap it at 10.
				err = errors.New("some resources couldn't be parsed")
				if errCount > 10 {
					err = errors.New("too many errors")
					break
				}
				describeError(count, rerr)
				errCount++
			}
			resources = append(resources, &w)
			count++
		}
	}

	// TODO(echlebek): remove this
	filterCheckSubdue(resources)

	return resources, err
}

// filterCheckSubdue nils out any check subdue fields that are supplied.
// TODO(echlebek): this is temporary; remove it after fixing check subdue.
func filterCheckSubdue(resources []*types.Wrapper) {
	for i := range resources {
		switch val := resources[i].Value.(type) {
		case *types.CheckConfig:
			val.Subdue = nil
		case *types.Check:
			val.Subdue = nil
		case *types.EventFilter:
			val.When = nil
		}
	}
}

// ValidateResources loops through a list of resources, appends a namespace
// if one is not already declared, and validates the resource.
func ValidateResources(resources []*types.Wrapper, namespace string) error {
<<<<<<< HEAD
	var err error
=======
>>>>>>> 4de7b0cb
	errCount := 0
	for i, r := range resources {
		resource := r.Value
		if resource == nil {
			errCount++
			fmt.Fprintf(
				os.Stderr,
				"error validating resource #%d with name %q and namespace %q: resource is nil\n",
				i, r.ObjectMeta.Name, r.ObjectMeta.Namespace,
			)
			continue
		}
		if resource.GetObjectMeta().Namespace == "" {
			resource.SetNamespace(namespace)
<<<<<<< HEAD
			r.ObjectMeta.Namespace = namespace
=======
			// We just set the namespace within the underlying wrapped value. We also
			// need to set it to the outer ObjectMeta for consistency, but only if the
			// resource has a namespace; some resources are cluster-wide and should
			// not be namespaced
			if ns := resource.GetObjectMeta().Namespace; ns != "" {
				r.ObjectMeta.Namespace = ns
			}
>>>>>>> 4de7b0cb
		}
	}

	return nil
}

func describeError(index int, err error) {
	jsonErr, ok := err.(*json.UnmarshalTypeError)
	if !ok {
		fmt.Fprintf(os.Stderr, "resource %d: %s\n", index, err)
		return
	}
	fmt.Fprintf(os.Stderr, "resource %d: (offset %d): %s\n", index, jsonErr.Offset, err)
}

// PutResources uses the GenericClient to PUT a resource at the inferred URI path.
func PutResources(client client.GenericClient, resources []*types.Wrapper) error {
	for i, resource := range resources {
		if err := client.PutResource(*resource); err != nil {
<<<<<<< HEAD
			return fmt.Errorf("error putting resource %d (%s): %s", i, resource.Value.URIPath(), err)
=======
			return fmt.Errorf(
				"error putting resource #%d with name %q and namespace %q (%s): %s",
				i, resource.ObjectMeta.Name, resource.ObjectMeta.Namespace, resource.Value.URIPath(), err,
			)
>>>>>>> 4de7b0cb
		}
	}
	return nil
}<|MERGE_RESOLUTION|>--- conflicted
+++ resolved
@@ -238,10 +238,6 @@
 // ValidateResources loops through a list of resources, appends a namespace
 // if one is not already declared, and validates the resource.
 func ValidateResources(resources []*types.Wrapper, namespace string) error {
-<<<<<<< HEAD
-	var err error
-=======
->>>>>>> 4de7b0cb
 	errCount := 0
 	for i, r := range resources {
 		resource := r.Value
@@ -256,9 +252,6 @@
 		}
 		if resource.GetObjectMeta().Namespace == "" {
 			resource.SetNamespace(namespace)
-<<<<<<< HEAD
-			r.ObjectMeta.Namespace = namespace
-=======
 			// We just set the namespace within the underlying wrapped value. We also
 			// need to set it to the outer ObjectMeta for consistency, but only if the
 			// resource has a namespace; some resources are cluster-wide and should
@@ -266,7 +259,6 @@
 			if ns := resource.GetObjectMeta().Namespace; ns != "" {
 				r.ObjectMeta.Namespace = ns
 			}
->>>>>>> 4de7b0cb
 		}
 	}
 
@@ -286,14 +278,10 @@
 func PutResources(client client.GenericClient, resources []*types.Wrapper) error {
 	for i, resource := range resources {
 		if err := client.PutResource(*resource); err != nil {
-<<<<<<< HEAD
-			return fmt.Errorf("error putting resource %d (%s): %s", i, resource.Value.URIPath(), err)
-=======
 			return fmt.Errorf(
 				"error putting resource #%d with name %q and namespace %q (%s): %s",
 				i, resource.ObjectMeta.Name, resource.ObjectMeta.Namespace, resource.Value.URIPath(), err,
 			)
->>>>>>> 4de7b0cb
 		}
 	}
 	return nil
