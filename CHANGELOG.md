# Changelog
All notable changes to this project will be documented in this file.

The format is based on [Keep a Changelog](http://keepachangelog.com/en/1.0.0/)
and this project adheres to [Semantic
Versioning](http://semver.org/spec/v2.0.0.html).

## Unreleased
### Added
- Context switcher added for dashboard
- Add api support for adhoc check requests.

### Changed
- Silenced `begin` supports human readable time (Format: Jan 02 2006 3:04PM MST)
in `sensuctl` with optional timezone. Stores the field as unix epoch time.
<<<<<<< HEAD
- Increased the timeout in the store's watchers tests
=======
- Incremental retry mechanism when waiting for agent and backend in e2e tests.
>>>>>>> 9f2a0806

## [2.0.0-alpha.16] - 2018-02-07
### Added
- Add an e2e test for proxy check requests.
- Add integration tests to our CI.

### Fixed
- Tracks in-progress checks with a map and mutex rather than an array to
increase time efficiency and synchronize goroutines reading from and writing
to that map.
- Fixed a bug where we were attempting to kill processes that had already
finished before its allotted execution timeout.
- Fixed a bug where an event could erroneously be shown as silenced.
- Properly log errors whenever a check request can't be published.
- Fixed some build tags for tests using etcd stores.
- Keepalive monitors now get updated with changes to a keepalive timeout.
- Prevent tests timeout in queue package
- Prevent tests timeout in ring package
- Fixed a bug in the queue package where timestamps were not parsed correctly.
- Fixed Ring's Next method hanging in cases where watch events are not propagated.

### Changed
- Queues are now durable.
- Refactoring of the check scheduling integration tests.
- CLI resource delete confirmation is now `(y/N)`.

### Removed
- Dependency github.com/chzyer/readline

## [2.0.0-alpha.15] - 2018-01-30
### Added
- Add function for matching entities to a proxy check request.
- Added functions for publishing proxy check requests.
- Added proxy request validation.
- CLI functionality for proxy check requests (add set-proxy-requests command).
- Entities have been added to the state manager and synchronizer.
- Added package leader, for facilitating execution by a single backend.
- Proxy check requests are now published to all entities described in
`ProxyRequests` and `EntityAttributes`.
- Add quick navigation component for dashboard

### Changed
- Govaluate logic is now wrapped in the `util/eval` package.
- Cron and Interval scheduling are now mutually exclusive.

### Fixed
- Fixed a bug where retrieving check hooks were only from the check's
organization, rather than the check's environment, too.

## [2.0.0-alpha.14] - 2018-01-23
### Added
- Add `Timeout` field to CheckConfig.
- CLI functionality for check `Timeout` field.
- Add timeout support for check execution.
- Add timeout support for check hook execution.
- Token substitution is now available for check hooks
- Add an e2e test for logging redaction
- Support for `When` field in `Filter` which enables filtering based on days
and times of the week.
- New gRPC inspired GraphQL implementation. See
[graphql/README](backend/apid/graphql/README.md) for usage.
- Support for TTLs in check configs to monitor stale check results.

### Changed
- Moved monitor code out of keepalived and into its own package.
- Moved KeyBuilder from etcd package to store package.

## [2.0.0-alpha.13] - 2018-01-16
### Added
- Logging redaction for entities

### Changed
- Removed the Visual Studio 2017 image in AppVeyor to prevent random failures

### Fixed
- Fixed e2e test for token substitution on Windows
- Fixed check subdue unit test for token substitution on Windows
- Consider the first and last seconds of a time window when comparing the
current time
- Fixed Travis deploy stage by removing caching for $GOPATH
- Parse for [traditional cron](https://en.wikipedia.org/wiki/Cron) strings, rather than [GoDoc cron](https://godoc.org/github.com/robfig/cron) strings.

### Changed
- Removed the Visual Studio 2017 image in AppVeyor to prevent random failures
- Made some slight quality-of-life adjustments to build-gcs-release.sh.

### Fixed
- Fixed e2e test for token substitution on Windows
- Fixed check subdue unit test for token substitution on Windows
- Consider the first and last seconds of a time window when comparing the
current time
- Fixed Travis deploy stage by removing caching for $GOPATH
- Parse for [traditional cron](https://en.wikipedia.org/wiki/Cron) strings, rather than [GoDoc cron](https://godoc.org/github.com/robfig/cron) strings.

## [2.0.0-alpha.12] - 2018-01-09
### Added
- Add check subdue mechanism. Checks can now be subdued for specified time
windows.
- Silenced entries now include a `begin` timestamp for scheduled maintenance.
- Store clients can now use [watchers](https://github.com/sensu/sensu-go/pull/792) to be notified of changes to objects in the store.
- Add check `Cron` field. Checks can now be scheduled according to the cron
string stored in this field.
- Add a distributed queue package for use in the backend.
- Token substitution is now available for checks.
- CLI functionality for check `Cron` field.
- Add an e2e test for cron scheduling.
- Add an e2e test for check hook execution.

## [2.0.0-alpha.11] - 2017-12-19
### Breaking Changes
- The `Source` field on a check has been renamed to `ProxyEntityID`. Any checks
using the Source field will have to be recreated.

### Added
- Silenced entries with ExpireOnResolve set to true will now be deleted when an
event which has previously failing was resolved
- TCP/UDP sockets now accept 1.x backward compatible payloads. 1.x Check Result gets translated to a 2.x Event.
- Custom attributes can be added to the agent at start.
- New and improved Check Hooks are implemented (see whats new about hooks here: [Hooks](https://github.com/sensu/sensu-alpha-documentation/blob/master/08-hooks.md))
- Add check subdue CLI support.

### Changed
- Avoid using reflection in time.InWindows function.
- Use multiple parallel jobs in CI tools to speed up the tests
- Pulled in latest [github.com/coreos/etcd](https://github.com/coreos/etcd).
- Includes fix for panic that occurred on shutdown.
- Refer to their
[changelog](https://github.com/gyuho/etcd/blob/f444abaae344e562fc69323c75e1cf772c436543/CHANGELOG.md)
for more.
- Switch to using [github.com/golang/dep](https://github.com/golang/dep) for
managing dependencies; `vendor/` directory has been removed.
- See [README](README.md) for usage.

## [2.0.0-alpha.10] - 2017-12-12
### Added
- End-to-end test for the silencing functionality
- Silenced events are now identified in sensuctl

### Changed
- Events that transitioned from incidents to a healthy state are no longer
filtered by the pipeline
- Errcheck was added to the build script, and the project was given a once-over
to clean up existing errcheck lint.
- Creating a silenced entry via sensuctl no longer requires an expiry value

### Fixed
- Entities can now be silenced using their entity subscription
- Fixed a bug in the agent where it was ignoring keepalive interval and timeout
settings on start
- Keepalives now alert when entities go away!
- Fixed a bug in package dynamic that could lead to an error in json.Marshal
in certain cases.
- Fixed an issue in keepalived to handle cases of nil entities in keepalive
messages

## [2.0.0-alpha.9] - 2017-12-5
### Added
- Proxy entities are now dynamically created through the "Source" attribute of a
check configuration
- Flag to sensuctl configure allowing it to be configured non-interactively
(usage: --non-interactive or -n)
- New function SetField in package dynamic, for setting fields on types
supporting extended attributes.
- Automatically append entity:entityID subscription for agent entities
- Add silenced command to sensuctl for silencing checks and subscriptions.
- Add healthz endpoint to agent api for checking agent liveness.
- Add ability to pass JSON event data to check command STDIN.
- Add POST /events endpoint to manually create, update, and resolve events.
- Add "event resolve" command to sensuctl to manually resolve events.
- Add the time.InWindow & time.InWindows functions to support time windows, used
in filters and check subdue

### Fixed
- Fixed a bug in how silenced entries were deleted. Only one silenced entry will
be deleted at a time, regardless of wildcard presence for subscription or check.

## [2.0.0-alpha.8] - 2017-11-28
### Added
- New "event delete" subcommand in sensuctl
- The "Store" interface is now properly documented
- The incoming request body size is now limited to 512 KB
- Silenced entries in the store now have a TTL so they automatically expire
- Initial support for custom attributes in various Sensu objects
- Add "Error" type for capturing pipeline errors
- Add registration events for new agents
- Add a migration tool for the store directly within sensu-backend

### Changed
- Refactoring of the sensu-backend API
- Modified the description for the API URL when configuring sensuctl
- A docker image with the master tag is built for every commit on master branch
- The "latest" docker tag is only pushed once a new release is created

### Fixed
- Fix the "asset update" subcommand in sensuctl
- Fix Go linting in build script
- Fix querying across organizations and environments with sensuctl
- Set a standard redirect policy to sensuctl HTTP client

### Removed
- Removed extraneous GetEnv & GetOrg getter methods<|MERGE_RESOLUTION|>--- conflicted
+++ resolved
@@ -13,11 +13,8 @@
 ### Changed
 - Silenced `begin` supports human readable time (Format: Jan 02 2006 3:04PM MST)
 in `sensuctl` with optional timezone. Stores the field as unix epoch time.
-<<<<<<< HEAD
 - Increased the timeout in the store's watchers tests
-=======
 - Incremental retry mechanism when waiting for agent and backend in e2e tests.
->>>>>>> 9f2a0806
 
 ## [2.0.0-alpha.16] - 2018-02-07
 ### Added
