--- conflicted
+++ resolved
@@ -144,8 +144,6 @@
 }
 
 func (a *agentProcess) Start() error {
-<<<<<<< HEAD
-=======
 	port := make([]int, 1)
 	err := testutil.RandomPorts(port)
 	if err != nil {
@@ -153,8 +151,6 @@
 	}
 	a.APIPort = port[0]
 
-	exe := filepath.Join(binDir, "sensu-agent")
->>>>>>> fe70ff21
 	cmd := exec.Command(
 		agentPath, "start",
 		"--backend-url", a.BackendURLs[0],
